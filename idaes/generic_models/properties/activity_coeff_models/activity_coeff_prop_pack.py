##############################################################################
# Institute for the Design of Advanced Energy Systems Process Systems
# Engineering Framework (IDAES PSE Framework) Copyright (c) 2018-2019, by the
# software owners: The Regents of the University of California, through
# Lawrence Berkeley National Laboratory,  National Technology & Engineering
# Solutions of Sandia, LLC, Carnegie Mellon University, West Virginia
# University Research Corporation, et al. All rights reserved.
#
# Please see the files COPYRIGHT.txt and LICENSE.txt for full copyright and
# license information, respectively. Both files are also available online
# at the URL "https://github.com/IDAES/idaes-pse".
##############################################################################
"""
Ideal gas + Ideal/Non-ideal liquid property package.

VLE calucations assuming an ideal gas for the gas phase. For the liquid phase,
options include ideal liquid or non-ideal liquid using an activity
coefficient model; options include Non Random Two Liquid Model (NRTL) or the
Wilson model to compute the activity coefficient. This property package
supports the following combinations for gas-liquid mixtures:
1. Ideal (vapor) - Ideal (liquid)
2. Ideal (vapor) - NRTL (liquid)
3. Ideal (vapor) - Wilson (liquid)

This property package currently supports the flow_mol, temperature, pressure
and mole_frac_comp as state variables (mole basis). Support for other
combinations will be available in the future.

Please note that the parameters required to compute the activity coefficient
for the component needs to be provided by the user in the parameter block or
can be estimated by the user if VLE data is available. Please see the
documentation for more details.

SI units.

References:

1. "The properties of gases and liquids by Robert C. Reid"
2. "Perry's Chemical Engineers Handbook by Robert H. Perry".
3. H. Renon and J.M. Prausnitz, "Local compositions in thermodynamic excess
   functions for liquid mixtures.", AIChE Journal Vol. 14, No.1, 1968.
"""

# Import Pyomo libraries
from pyomo.environ import Constraint, log, NonNegativeReals, value, Var, exp,\
    Expression, Param, sqrt, SolverFactory
from pyomo.common.config import ConfigValue, In

# Import IDAES cores
from idaes.core import (declare_process_block_class,
                        MaterialFlowBasis,
                        PhysicalParameterBlock,
                        StateBlockData,
                        StateBlock,
                        MaterialBalanceType,
                        EnergyBalanceType,
                        LiquidPhase,
                        VaporPhase)
from idaes.core.util.initialization import (fix_state_vars,
                                            revert_state_vars,
                                            solve_indexed_blocks)
from idaes.core.util.exceptions import ConfigurationError
from idaes.core.util.model_statistics import degrees_of_freedom
from idaes.core.util.constants import Constants as const
import idaes.logger as idaeslog


# Some more inforation about this module
__author__ = "Jaffer Ghouse"
__version__ = "0.0.2"


# Set up logger
_log = idaeslog.getLogger(__name__)


@declare_process_block_class("ActivityCoeffParameterBlock")
class ActivityCoeffParameterData(PhysicalParameterBlock):
    """
    Property Parameter Block Class
    Contains parameters and indexing sets associated with properties for
    BTX system.
    """
    # Config block for the _IdealStateBlock
    CONFIG = PhysicalParameterBlock.CONFIG()

    CONFIG.declare("activity_coeff_model", ConfigValue(
        default="Ideal",
        domain=In(["Ideal", "NRTL", "Wilson"]),
        description="Flag indicating the activity coefficient model",
        doc="""Flag indicating the activity coefficient model to be used
for the non-ideal liquid, and thus corresponding constraints  should be
included,
**default** - Ideal liquid.
**Valid values:** {
**"NRTL"** - Non Random Two Liquid Model,
**"Wilson"** - Wilson Liquid Model,}"""))

    CONFIG.declare("state_vars", ConfigValue(
        default="FTPz",
        domain=In(["FTPz", "FcTP"]),
        description="Flag indicating the choice for state variables",
        doc="""Flag indicating the choice for state variables to be used
    for the state block, and thus corresponding constraints  should be
    included,
    **default** - FTPz
    **Valid values:** {
    **"FTPx"** - Total flow, Temperature, Pressure and Mole fraction,
    **"FcTP"** - Component flow, Temperature and Pressure}"""))

    CONFIG.declare("valid_phase", ConfigValue(
        default=("Vap", "Liq"),
        domain=In(["Liq", "Vap", ("Vap", "Liq"), ("Liq", "Vap")]),
        description="Flag indicating the valid phase",
        doc="""Flag indicating the valid phase for a given set of
conditions, and thus corresponding constraints  should be included,
**default** - ("Vap", "Liq").
**Valid values:** {
**"Liq"** - Liquid only,
**"Vap"** - Vapor only,
**("Vap", "Liq")** - Vapor-liquid equilibrium,
**("Liq", "Vap")** - Vapor-liquid equilibrium,}"""))

    def build(self):
        """Callable method for Block construction."""
        super(ActivityCoeffParameterData, self).build()

        self.state_block_class = ActivityCoeffStateBlock

<<<<<<< HEAD
        # Create Phase objects
        if self.config.valid_phase == ('Liq', 'Vap') or \
                self.config.valid_phase == ('Vap', 'Liq') or \
                self.config.valid_phase == 'Liq':
            self.Liq = LiquidPhase()

        if self.config.valid_phase == ('Liq', 'Vap') or \
                self.config.valid_phase == ('Vap', 'Liq') or \
                self.config.valid_phase == 'Vap':
            self.Vap = VaporPhase()
=======
        # List of valid phases in property package
        if self.config.valid_phase == ("Liq", "Vap") or \
                self.config.valid_phase == ("Vap", "Liq"):
            self.phase_list = Set(initialize=["Liq", "Vap"],
                                  ordered=True)
            if self.config.activity_coeff_model == "NRTL":
                # NRTL Model specific variables (values to be fixed by user
                # or need to be estimated based on VLE data)
                # See documentation for suggested or typical values.
                self.alpha = Var(self.component_list,
                                 self.component_list,
                                 initialize=0.3,
                                 doc="Non-randomness parameter for NRTL model")

                self.tau = Var(self.component_list,
                               self.component_list,
                               initialize=1.0,
                               doc="Binary interaction parameter "
                               "for NRTL model")
            if self.config.activity_coeff_model == "Wilson":
                # Wilson Model specific variables (values to be fixed by
                # user or need to be estimated based on VLE data)
                self.vol_mol_comp = Var(self.component_list,
                                        initialize=1.0,
                                        doc="Molar volume of component")

                self.tau = Var(self.component_list,
                               self.component_list,
                               initialize=1.0,
                               doc="Binary interaction parameter for "
                               "Wilson model")

        elif self.config.valid_phase == "Liq":
            self.phase_list = Set(initialize=["Liq"])
        else:
            self.phase_list = Set(initialize=["Vap"])
>>>>>>> 007825e0


    @classmethod
    def define_metadata(cls, obj):
        """Define properties supported and units."""
        obj.add_properties(
            {"flow_mol": {"method": None, "units": "mol/s"},
             "mole_frac_comp": {"method": None, "units": "no unit"},
             "temperature": {"method": None, "units": "K"},
             "pressure": {"method": None, "units": "Pa"},
             "flow_mol_phase": {"method": None, "units": "mol/s"},
             "density_mol": {"method": "_density_mol",
                             "units": "mol/m^3"},
             "pressure_sat": {"method": "_pressure_sat", "units": "Pa"},
             "mole_frac_phase_comp": {"method": "_mole_frac_phase",
                                      "units": "no unit"},
             "energy_internal_mol_phase_comp": {
                 "method": "_energy_internal_mol_phase_comp",
                 "units": "J/mol"},
             "energy_internal_mol_phase": {
                 "method": "_energy_internal_mol_phase",
                 "units": "J/mol"},
             "enth_mol_phase_comp": {"method": "_enth_mol_phase_comp",
                                     "units": "J/mol"},
             "enth_mol_phase": {"method": "_enth_mol_phase",
                                "units": "J/mol"},
             "entr_mol_phase_comp": {"method": "_entr_mol_phase_comp",
                                     "units": "J/mol"},
             "entr_mol_phase": {"method": "_entr_mol_phase",
                                "units": "J/mol"},
             "gibbs_mol_phase_comp": {"method": "_gibbs_mol_phase_comp",
                                      "units": "J/mol"},
             "temperature_bubble": {"method": "_temperature_bubble",
                                    "units": "K"},
             "temperature_dew": {"method": "_temperature_dew",
                                 "units": "K"},
             "pressure_bubble": {"method": "_pressure_bubble",
                                 "units": "Pa"},
             "pressure_dew": {"method": "_pressure_dew",
                              "units": "Pa"},
             "fug_vap": {"method": "_fug_vap", "units": "Pa"},
             "fug_liq": {"method": "_fug_liq", "units": "Pa"},
             'ds_form': {'method': '_ds_form', 'units': 'J/mol.K'}})

        obj.add_default_units({"time": "s",
                               "length": "m",
                               "mass": "g",
                               "amount": "mol",
                               "temperature": "K",
                               "energy": "J",
                               "holdup": "mol"})


class _ActivityCoeffStateBlock(StateBlock):
    """
    This Class contains methods which should be applied to Property Blocks as a
    whole, rather than individual elements of indexed Property Blocks.
    """

    def initialize(blk, state_args={}, hold_state=False,
                   state_vars_fixed=False, outlvl=idaeslog.NOTSET,
                   solver="ipopt", optarg={"tol": 1e-8}):
        """
        Initialization routine for property package.
        Keyword Arguments:
            state_args : Dictionary with initial guesses for the state vars
                         chosen. Note that if this method is triggered
                         through the control volume, and if initial guesses
                         were not provided at the unit model level, the
                         control volume passes the inlet values as initial
                         guess.

                         If FTPz are chosen as state_vars, then keys for
                         the state_args dictionary are:
                         flow_mol, temperature, pressure and mole_frac_comp

                         If FcTP are chose as the state_vars, then keys for
                         the state_args dictionary are:
                         flow_mol_comp, temperature, pressure.

            outlvl : sets output level of initialization routine
            optarg : solver options dictionary object (default=None)
            solver : str indicating whcih solver to use during
                     initialization (default = "ipopt")
            hold_state : flag indicating whether the initialization routine
                         should unfix any state variables fixed during
                         initialization (default=False).
                         - True - states varaibles are not unfixed, and
                                 a dict of returned containing flags for
                                 which states were fixed during
                                 initialization.
                        - False - state variables are unfixed after
                                 initialization by calling the
                                 relase_state method
            state_vars_fixed: Flag to denote if state vars have already been
                              fixed.
                              - True - states have already been fixed and
                                       initialization does not need to worry
                                       about fixing and unfixing variables.
                             - False - states have not been fixed. The state
                                       block will deal with fixing/unfixing.

        Returns:
            If hold_states is True, returns a dict containing flags for
            which states were fixed during initialization.
        """
        # Deactivate the constraints specific for outlet block i.e.
        # when defined state is False
        init_log = idaeslog.getInitLogger(blk.name, outlvl, tag="properties")
        solve_log = idaeslog.getSolveLogger(blk.name, outlvl, tag="properties")

        for k in blk.keys():
            if (blk[k].config.defined_state is False) and \
                    (blk[k]._params.config.state_vars == "FTPz"):
                blk[k].eq_mol_frac_out.deactivate()

        # Fix state variables if not already fixed
        if state_vars_fixed is False:
            flags = fix_state_vars(blk, state_args)
        else:
            # Check when the state vars are fixed already result in dof 0
            for k in blk.keys():
                if degrees_of_freedom(blk[k]) != 0:
                    raise Exception("State vars fixed but degrees of freedom "
                                    "for state block is not zero during "
                                    "initialization.")

        if optarg is None:
            sopt = {"tol": 1e-8}
        else:
            sopt = optarg

        opt = SolverFactory("ipopt")
        opt.options = sopt

        # ---------------------------------------------------------------------
        # Initialization sequence: Deactivating certain constraints
        # for 1st solve
        for k in blk.keys():
            for c in blk[k].component_objects(Constraint):
                if c.local_name in ["eq_total",
                                    "eq_comp",
                                    "eq_mole_frac"
                                    "eq_sum_mol_frac",
                                    "eq_phase_equilibrium",
                                    "eq_enth_mol_phase",
                                    "eq_entr_mol_phase",
                                    "eq_Gij_coeff",
                                    "eq_A",
                                    "eq_B",
                                    "eq_activity_coeff"]:
                    c.deactivate()

        # First solve for the active constraints that remain (p_sat, T_bubble,
        # T_dew). Valid only for a 2 phase block. If single phase,
        # no constraints are active.
        # NOTE: "k" is the last value from the previous for loop
        # only for the purpose of having a valid index. The assumption
        # here is that for all values of "k", the attribute exists.
        if (blk[k].config.has_phase_equilibrium) or \
                (blk[k].config.parameters.config.valid_phase ==
                    ("Liq", "Vap")) or \
                (blk[k].config.parameters.config.valid_phase ==
                    ("Vap", "Liq")):

            with idaeslog.solver_log(solve_log, idaeslog.DEBUG) as slc:
                res = solve_indexed_blocks(opt, [blk], tee=slc.tee)

        else:
            res="skipped"
        init_log.info("Initialization Step 1 {}.".format(idaeslog.condition(res)))


        # Continue initialization sequence and activate select constraints
        for k in blk.keys():
            for c in blk[k].component_objects(Constraint):
                if c.local_name in ["eq_total",
                                    "eq_comp",
                                    "eq_sum_mol_frac",
                                    "eq_phase_equilibrium"]:
                    c.activate()
            if blk[k].config.parameters.config.activity_coeff_model \
                    != "Ideal":
                # assume ideal and solve
                blk[k].activity_coeff_comp.fix(1)

        # Second solve for the active constraints
        with idaeslog.solver_log(solve_log, idaeslog.DEBUG) as slc:
            res = solve_indexed_blocks(opt, [blk], tee=slc.tee)
        init_log.info("Initialization Step 2 {}.".format(idaeslog.condition(res)))

        # Activate activity coefficient specific constraints
        for k in blk.keys():
            if blk[k].config.parameters.config.activity_coeff_model \
                    != "Ideal":
                for c in blk[k].component_objects(Constraint):
                    if c.local_name in ["eq_Gij_coeff",
                                        "eq_A",
                                        "eq_B"]:
                        c.activate()

        with idaeslog.solver_log(solve_log, idaeslog.DEBUG) as slc:
            res = solve_indexed_blocks(opt, [blk], tee=slc.tee)
        init_log.info("Initialization Step 3 {}.".format(idaeslog.condition(res)))

        for k in blk.keys():
            if blk[k].config.parameters.config.activity_coeff_model \
                    != "Ideal":
                blk[k].eq_activity_coeff.activate()
                blk[k].activity_coeff_comp.unfix()

        with idaeslog.solver_log(solve_log, idaeslog.DEBUG) as slc:
            res = solve_indexed_blocks(opt, [blk], tee=slc.tee)
        init_log.info("Initialization Step 4 {}.".format(idaeslog.condition(res)))

        for k in blk.keys():
            for c in blk[k].component_objects(Constraint):
                if c.local_name in ["eq_enth_mol_phase",
                                    "eq_entr_mol_phase"]:
                    c.activate()

        with idaeslog.solver_log(solve_log, idaeslog.DEBUG) as slc:
            res = solve_indexed_blocks(opt, [blk], tee=slc.tee)
        init_log.info("Initialization Step 5 {}.".format(idaeslog.condition(res)))

        if state_vars_fixed is False:
            if hold_state is True:
                return flags
            else:
                blk.release_state(flags, outlvl=outlvl)

        init_log.info("Initialization Complete: {}".format(idaeslog.condition(res)))


    def release_state(blk, flags, outlvl=idaeslog.NOTSET):
        """
        Method to relase state variables fixed during initialization.
        Keyword Arguments:
            flags : dict containing information of which state variables
                    were fixed during initialization, and should now be
                    unfixed. This dict is returned by initialize if
                    hold_state=True.
            outlvl : sets output level of of logging
        """
        init_log = idaeslog.getInitLogger(blk.name, outlvl, tag="properties")
        for k in blk.keys():
            if (not blk[k].config.defined_state and
                    blk[k]._params.config.state_vars == "FTPz"):
                blk[k].eq_mol_frac_out.activate()

        if flags is None:
            init_log.debug("No flags passed to release_state().")
            return

        # Unfix state variables
        revert_state_vars(blk, flags)

        init_log.info("State Released.")


@declare_process_block_class("ActivityCoeffStateBlock",
                             block_class=_ActivityCoeffStateBlock)
class ActivityCoeffStateBlockData(StateBlockData):
    """An example property package for ideal VLE."""

    def build(self):
        """Callable method for Block construction."""
        super(ActivityCoeffStateBlockData, self).build()

        # Check for valid phase indicator and consistent flags
        if self.config.has_phase_equilibrium and \
                self.config.parameters.config.valid_phase in ["Vap", "Liq"]:
            raise ConfigurationError("Inconsistent inputs. Valid phase"
                                     " flag not set to VL for the state"
                                     " block but has_phase_equilibrium"
                                     " is set to True.")
        self._make_state_vars()
        self._make_vars()
        if not self.config.has_phase_equilibrium and \
                self.config.parameters.config.valid_phase == "Liq":
            self._make_liq_phase_eq()

        if (self.config.has_phase_equilibrium) or \
                (self.config.parameters.config.valid_phase ==
                    ("Liq", "Vap")) or \
                (self.config.parameters.config.valid_phase ==
                    ("Vap", "Liq")):
            if self.config.parameters.config.activity_coeff_model == "NRTL":
                self._make_NRTL_eq()
            if self.config.parameters.config.activity_coeff_model == "Wilson":
                self._make_Wilson_eq()
            self._make_flash_eq()

        if not self.config.has_phase_equilibrium and \
                self.config.parameters.config.valid_phase == "Vap":
            self._make_vap_phase_eq()

    def _make_state_vars(self):
        """List the necessary state variable objects."""

        if self._params.config.state_vars == "FTPz":
            self.flow_mol = Var(initialize=1.0,
                                domain=NonNegativeReals,
                                doc="Total molar flowrate [mol/s]")
            self.mole_frac_comp = Var(
                    self._params.component_list,
                    bounds=(0, 1),
                    initialize=1 / len(self._params.component_list),
                    doc="Mixture mole fraction")
            self.pressure = Var(initialize=101325,
                                domain=NonNegativeReals,
                                doc="State pressure [Pa]")
            self.temperature = Var(initialize=298.15,
                                   domain=NonNegativeReals,
                                   doc="State temperature [K]")
        else:
            self.flow_mol_comp = Var(
                    self._params.component_list,
                    initialize=1 / len(self._params.component_list),
                    domain=NonNegativeReals,
                    doc="Component molar flowrate [mol/s]")
            self.pressure = Var(initialize=101325,
                                domain=NonNegativeReals,
                                doc="State pressure [Pa]")
            self.temperature = Var(initialize=298.15,
                                   domain=NonNegativeReals,
                                   doc="State temperature [K]")

    def _make_vars(self):

        if self._params.config.state_vars == "FTPz":
            self.flow_mol_phase = Var(self._params.phase_list,
                                      initialize=0.5)
        else:
            self.flow_mol_phase_comp = Var(self._params.phase_list,
                                           self._params.component_list,
                                           initialize=0.5)

            def rule_mix_mole_frac(self, i):
                return self.flow_mol_comp[i] / \
                    sum(self.flow_mol_comp[i]
                        for i in self._params.component_list)
            self.mole_frac_comp = Expression(self._params.component_list,
                                             rule=rule_mix_mole_frac)

        self.mole_frac_phase_comp = \
            Var(self._params.phase_list,
                self._params.component_list,
                initialize=1 / len(self._params.component_list),
                bounds=(0, 1))

    def _make_liq_phase_eq(self):

        if self._params.config.state_vars == "FTPz":
            def rule_total_mass_balance(self):
                return self.flow_mol_phase["Liq"] == self.flow_mol
            self.eq_total = Constraint(rule=rule_total_mass_balance)

            def rule_comp_mass_balance(self, i):
                return self.flow_mol * self.mole_frac_comp[i] == \
                    self.flow_mol_phase["Liq"] * \
                    self.mole_frac_phase_comp["Liq", i]
            self.eq_comp = Constraint(self._params.component_list,
                                      rule=rule_comp_mass_balance)

            if self.config.defined_state is False:
                # applied at outlet only
                self.eq_mol_frac_out = \
                    Constraint(expr=sum(self.mole_frac_comp[i]
                               for i in self._params.component_list) == 1)
        else:
            def rule_comp_mass_balance(self, i):
                return self.flow_mol_comp[i] == \
                    self.flow_mol_phase_comp["Liq", i]
            self.eq_comp = Constraint(self._params.component_list,
                                      rule=rule_comp_mass_balance)

            def rule_mole_frac(self, i):
                return self.mole_frac_phase_comp["Liq", i] * \
                    sum(self.flow_mol_phase_comp["Liq", i]
                        for i in self._params.component_list) == \
                    self.flow_mol_phase_comp["Liq", i]
            self.eq_mole_frac = Constraint(self._params.component_list,
                                           rule=rule_mole_frac)

    def _make_vap_phase_eq(self):

        if self._params.config.state_vars == "FTPz":
            def rule_total_mass_balance(self):
                return self.flow_mol_phase["Vap"] == self.flow_mol
            self.eq_total = Constraint(rule=rule_total_mass_balance)

            def rule_comp_mass_balance(self, i):
                return self.flow_mol * self.mole_frac_comp[i] == \
                    self.flow_mol_phase["Vap"] * \
                    self.mole_frac_phase_comp["Vap", i]
            self.eq_comp = Constraint(self._params.component_list,
                                      rule=rule_comp_mass_balance)

            if self.config.defined_state is False:
                # applied at outlet only
                self.eq_mol_frac_out = \
                    Constraint(expr=sum(self.mole_frac_comp[i]
                                        for i in self._params.component_list)
                               == 1)
        else:
            def rule_comp_mass_balance(self, i):
                return self.flow_mol_comp[i] == \
                    self.flow_mol_phase_comp["Vap", i]
            self.eq_comp = Constraint(self._params.component_list,
                                      rule=rule_comp_mass_balance)

            def rule_mole_frac(self, i):
                return self.mole_frac_phase_comp["Vap", i] * \
                    sum(self.flow_mol_phase_comp["Vap", i]
                        for i in self._params.component_list) == \
                    self.flow_mol_phase_comp["Vap", i]
            self.eq_mole_frac = Constraint(self._params.component_list,
                                           rule=rule_mole_frac)

    def _make_flash_eq(self):

        if self._params.config.state_vars == "FTPz":
            # Total mole balance
            def rule_total_mass_balance(self):
                return self.flow_mol_phase["Liq"] + \
                    self.flow_mol_phase["Vap"] == self.flow_mol
            self.eq_total = Constraint(rule=rule_total_mass_balance)

            # Component mole balance
            def rule_comp_mass_balance(self, i):
                return self.flow_mol * self.mole_frac_comp[i] == (
                    self.flow_mol_phase["Liq"] *
                    self.mole_frac_phase_comp["Liq", i] +
                    self.flow_mol_phase["Vap"] *
                    self.mole_frac_phase_comp["Vap", i])
            self.eq_comp = Constraint(self._params.component_list,
                                      rule=rule_comp_mass_balance)

            # sum of mole fractions constraint (sum(x_i)-sum(y_i)=0)
            def rule_mole_frac(self):
                return sum(self.mole_frac_phase_comp["Liq", i]
                           for i in self._params.component_list) -\
                    sum(self.mole_frac_phase_comp["Vap", i]
                        for i in self._params.component_list) == 0
            self.eq_sum_mol_frac = Constraint(rule=rule_mole_frac)

            if self.config.defined_state is False:
                # applied at outlet only as complete state information unknown
                self.eq_mol_frac_out = \
                    Constraint(expr=sum(self.mole_frac_comp[i]
                               for i in self._params.component_list) == 1)
        else:
            def rule_comp_mass_balance(self, i):
                return self.flow_mol_comp[i] == \
                    self.flow_mol_phase_comp["Liq", i] + \
                    self.flow_mol_phase_comp["Vap", i]
            self.eq_comp = Constraint(self._params.component_list,
                                      rule=rule_comp_mass_balance)

            def rule_mole_frac(self, p, i):
                return self.mole_frac_phase_comp[p, i] * \
                    sum(self.flow_mol_phase_comp[p, i]
                        for i in self._params.component_list) == \
                    self.flow_mol_phase_comp[p, i]
            self.eq_mole_frac = Constraint(self._params.phase_list,
                                           self._params.component_list,
                                           rule=rule_mole_frac)

        # Smooth Flash Formulation

        # Please refer to Burgard et al., "A Smooth, Square Flash
        # Formulation for Equation Oriented Flowsheet Optimization",
        # Computer Aided Chemical Engineering 44, 871-876, 2018.

        self._temperature_equilibrium = \
            Var(initialize=self.temperature.value,
                doc="Temperature for calculating "
                    "phase equilibrium")

        self._t1 = Var(initialize=self.temperature.value,
                       doc="Intermediate temperature for calculating "
                           "the equilibrium temperature")

        self.eps_1 = Param(default=0.01,
                           mutable=True,
                           doc="Smoothing parameter for equilibrium "
                               "temperature")
        self.eps_2 = Param(default=0.0005,
                           mutable=True,
                           doc="Smoothing parameter for equilibrium "
                               "temperature")

        # Equation #13 in reference cited above
        # Approximation for max(temperature, temperature_bubble)
        def rule_t1(b):
            return b._t1 == 0.5 * \
                (b.temperature + b.temperature_bubble +
                 sqrt((b.temperature - b.temperature_bubble)**2 +
                      b.eps_1**2))
        self._t1_constraint = Constraint(rule=rule_t1)

        # Equation #14 in reference cited above
        # Approximation for min(_t1, temperature_dew)
        # TODO : Add option for supercritical extension
        def rule_teq(b):
            return b._temperature_equilibrium == 0.5 * \
                (b._t1 + b.temperature_dew -
                 sqrt((b._t1 - b.temperature_dew)**2 +
                      b.eps_2**2))
        self._teq_constraint = Constraint(rule=rule_teq)

        def rule_phase_eq(self, i):
            return self.fug_vap[i] == self.fug_liq[i]
        self.eq_phase_equilibrium = Constraint(self._params.component_list,
                                               rule=rule_phase_eq)

    def _make_NRTL_eq(self):

        # NRTL model variables
        self.Gij_coeff = Var(self._params.component_list,
                             self._params.component_list,
                             initialize=1.0,
                             doc="Gij coefficient for use in NRTL model ")

        self.activity_coeff_comp = Var(self._params.component_list,
                                       initialize=1.0,
                                       doc="Activity coefficient of component")

        self.A = Var(self._params.component_list,
                     initialize=1.0,
                     doc="Intermediate variable to compute activity"
                     " coefficient")

        self.B = Var(self._params.component_list,
                     initialize=1.0,
                     doc="Intermediate variable to compute activity"
                     " coefficient")

        def rule_Gij_coeff(self, i, j):
            # i,j component
            if i != j:
                return self.Gij_coeff[i, j] == exp(-self._params.alpha[i, j] *
                                                   self._params.tau[i, j])
            else:
                self.Gij_coeff[i, j].fix(1)
                return Constraint.Skip

        self.eq_Gij_coeff = Constraint(self._params.component_list,
                                       self._params.component_list,
                                       rule=rule_Gij_coeff)

        # First sum part in the NRTL equation
        def rule_A(self, i):
            value_1 = sum(self.mole_frac_phase_comp["Liq", j] *
                          self._params.tau[j, i] * self.Gij_coeff[j, i]
                          for j in self._params.component_list)
            value_2 = sum(self.mole_frac_phase_comp["Liq", k] *
                          self.Gij_coeff[k, i]
                          for k in self._params.component_list)
            return self.A[i] == value_1 / value_2
        self.eq_A = Constraint(self._params.component_list, rule=rule_A)

        # Second sum part in the NRTL equation
        def rule_B(self, i):
            value = sum((self.mole_frac_phase_comp["Liq", j] *
                         self.Gij_coeff[i, j] /
                         sum(self.mole_frac_phase_comp["Liq", k] *
                             self.Gij_coeff[k, j]
                             for k in self._params.component_list)) *
                        (self._params.tau[i, j] - sum(
                                self.mole_frac_phase_comp["Liq", m] *
                                self._params.tau[m, j] *
                                self.Gij_coeff[m, j]
                                for m in self._params.component_list) /
                         sum(self.mole_frac_phase_comp["Liq", k] *
                         self.Gij_coeff[k, j]
                         for k in self._params.component_list))
                        for j in self._params.component_list)
            return self.B[i] == value
        self.eq_B = Constraint(self._params.component_list, rule=rule_B)

        # Activity coefficient using NRTL
        def rule_activity_coeff(self, i):
            return log(self.activity_coeff_comp[i]) == self.A[i] + self.B[i]
        self.eq_activity_coeff = Constraint(self._params.component_list,
                                            rule=rule_activity_coeff)

    def _make_Wilson_eq(self):

        # Wilson model variables
        self.Gij_coeff = Var(self._params.component_list,
                             self._params.component_list,
                             initialize=1.0,
                             doc="Gij coefficient for use in Wilson model ")

        self.activity_coeff_comp = Var(self._params.component_list,
                                       initialize=1.0,
                                       doc="Activity coefficient of component")

        self.A = Var(self._params.component_list,
                     initialize=1.0,
                     doc="Intermediate variable to compute activity"
                     " coefficient")

        self.B = Var(self._params.component_list,
                     initialize=1.0,
                     doc="Intermediate variable to compute activity"
                     " coefficient")

        def rule_Gij_coeff(self, i, j):
            # component i,j
            if i != j:
                return self.Gij_coeff[i, j] == \
                    (self._params.vol_mol_comp[i] /
                     self._params.vol_mol_comp[j]) * exp(-self._params.tau[i, j])
            else:
                self.Gij_coeff[i, j].fix(1)
                return Constraint.Skip

        self.eq_Gij_coeff = Constraint(self._params.component_list,
                                       self._params.component_list,
                                       rule=rule_Gij_coeff)

        # First sum part in Wilson equation
        def rule_A(self, i):
            value_1 = log(sum(self.mole_frac_phase_comp["Liq", j] *
                              self.Gij_coeff[j, i]
                              for j in self._params.component_list))
            return self.A[i] == value_1
        self.eq_A = Constraint(self._params.component_list, rule=rule_A)

        # Second sum part in Wilson equation
        def rule_B(self, i):
            value = sum((self.mole_frac_phase_comp["Liq", j] *
                         self.Gij_coeff[i, j] /
                         sum(self.mole_frac_phase_comp["Liq", k] *
                             self.Gij_coeff[k, j]
                             for k in self._params.component_list))
                        for j in self._params.component_list)
            return self.B[i] == value
        self.eq_B = Constraint(self._params.component_list, rule=rule_B)

        # Activity coefficient using Wilson equation
        def rule_activity_coeff(self, i):
            return log(self.activity_coeff_comp[i]) == \
                1 - self.A[i] - self.B[i]
        self.eq_activity_coeff = Constraint(self._params.component_list,
                                            rule=rule_activity_coeff)

    def _pressure_sat(self):
        self.pressure_sat = Var(self._params.component_list,
                                initialize=101325,
                                doc="vapor pressure ")

        def rule_reduced_temp(self, i):
            # reduced temperature is variable "x" in the documentation
            return (self._params.temperature_critical[i] -
                    self._temperature_equilibrium) / \
                self._params.temperature_critical[i]
        self._reduced_temp = Expression(self._params.component_list,
                                        rule=rule_reduced_temp)

        def rule_P_vap(self, j):
            return (1 - self._reduced_temp[j]) * \
                log(self.pressure_sat[j] /
                    self._params.pressure_critical[j]) == \
                (self._params.pressure_sat_coeff[j, "A"] *
                 self._reduced_temp[j] +
                 self._params.pressure_sat_coeff[j, "B"] *
                 self._reduced_temp[j]**1.5 +
                 self._params.pressure_sat_coeff[j, "C"] *
                 self._reduced_temp[j]**3 +
                 self._params.pressure_sat_coeff[j, "D"] *
                 self._reduced_temp[j]**6)
        self.eq_P_vap = Constraint(self._params.component_list,
                                   rule=rule_P_vap)

    def _fug_vap(self):
        def rule_fug_vap(self, i):
            return self.mole_frac_phase_comp["Vap", i] * self.pressure
        self.fug_vap = Expression(self._params.component_list,
                                  rule=rule_fug_vap)

    def _fug_liq(self):
        def rule_fug_liq(self, i):
            if self.config.parameters.config.\
                    activity_coeff_model == "Ideal":
                return self.mole_frac_phase_comp["Liq", i] * \
                    self.pressure_sat[i]
            else:
                return self.mole_frac_phase_comp["Liq", i] * \
                    self.activity_coeff_comp[i] * self.pressure_sat[i]
        self.fug_liq = Expression(self._params.component_list,
                                  rule=rule_fug_liq)

    def _density_mol(self):
        self.density_mol = Var(self._params.phase_list, doc="Molar density")

        def density_mol_calculation(self, p):
            if p == "Vap":
                return self.pressure == (self.density_mol[p] *
                                         const.gas_constant *
                                         self.temperature)
            elif p == "Liq":  # TODO: Add a correlation to compute liq density
                _log.warning("Using a place holder for liquid density "
                             "{}. Please provide value or expression to "
                             "compute the liquid density".format(self.name))
                return self.density_mol[p] == 11.1E3  # mol/m3

        try:
            # Try to build constraint
            self.density_mol_calculation = Constraint(
                self._params.phase_list, rule=density_mol_calculation)
        except AttributeError:
            # If constraint fails, clean up so that DAE can try again later
            self.del_component(self.density_mol)
            self.del_component(self.density_mol_calculation)
            raise

    def _energy_internal_mol_phase(self):
        self.energy_internal_mol_phase = Var(
            self._params.phase_list,
            doc="Phase molar specific internal energy [J/mol]")

        def rule_energy_internal_mol_phase(b, p):
            return b.energy_internal_mol_phase[p] == sum(
                b.energy_internal_mol_phase_comp[p, i] *
                b.mole_frac_phase_comp[p, i]
                for i in b._params.component_list)
        self.eq_energy_internal_mol_phase = Constraint(
            self._params.phase_list,
            rule=rule_energy_internal_mol_phase)

    def _energy_internal_mol_phase_comp(self):
        self.energy_internal_mol_phase_comp = Var(
            self._params.phase_list,
            self._params.component_list,
            doc="Phase-component molar specific internal energy [J/mol]")

        def rule_energy_internal_mol_phase_comp(b, p, j):
            if p == "Vap":
                return b.energy_internal_mol_phase_comp[p, j] == \
                    b.enth_mol_phase_comp[p, j] - \
                    const.gas_constant * \
                    (b.temperature - b._params.temperature_ref)
            else:
                return b.energy_internal_mol_phase_comp[p, j] == \
                    b.enth_mol_phase_comp[p, j]
        self.eq_energy_internal_mol_phase_comp = Constraint(
            self._params.phase_list,
            self._params.component_list,
            rule=rule_energy_internal_mol_phase_comp)

    def _enth_mol_phase(self):
        self.enth_mol_phase = Var(
            self._params.phase_list,
            doc="Phase molar specific enthalpies [J/mol]")

        def rule_enth_mol_phase(b, p):
            return b.enth_mol_phase[p] == sum(
                b.enth_mol_phase_comp[p, i] *
                b.mole_frac_phase_comp[p, i]
                for i in b._params.component_list)
        self.eq_enth_mol_phase = Constraint(self._params.phase_list,
                                            rule=rule_enth_mol_phase)

    def _enth_mol_phase_comp(self):
        self.enth_mol_phase_comp = Var(self._params.phase_list,
                                       self._params.component_list,
                                       doc="Phase-component molar specific "
                                           "enthalpies [J/mol]")

        def rule_enth_mol_phase_comp(b, p, j):
            if p == "Vap":
                return b._enth_mol_comp_vap(j)
            else:
                return b._enth_mol_comp_liq(j)
        self.eq_enth_mol_phase_comp = Constraint(
            self._params.phase_list,
            self._params.component_list,
            rule=rule_enth_mol_phase_comp)

    def _enth_mol_comp_liq(self, j):
        # Liquid phase comp enthalpy (J/mol)
        # 1E3 conversion factor to convert from J/kmol to J/mol
        return self.enth_mol_phase_comp["Liq", j] * 1E3 == \
            1e3*self._params.dh_form["Liq", j] + \
            ((self._params.CpIG["Liq", j, "E"] / 5) *
                (self.temperature**5 -
                 self._params.temperature_reference**5)
                + (self._params.CpIG["Liq", j, "D"] / 4) *
                  (self.temperature**4 -
                   self._params.temperature_reference**4)
                + (self._params.CpIG["Liq", j, "C"] / 3) *
                  (self.temperature**3 -
                   self._params.temperature_reference**3)
                + (self._params.CpIG["Liq", j, "B"] / 2) *
                  (self.temperature**2 -
                   self._params.temperature_reference**2)
                + self._params.CpIG["Liq", j, "A"] *
                  (self.temperature - self._params.temperature_reference))

    def _enth_mol_comp_vap(self, j):

        # Vapor phase component enthalpy (J/mol)
        return self.enth_mol_phase_comp["Vap", j] == \
            self._params.dh_form["Vap", j] + \
            ((self._params.CpIG["Vap", j, "E"] / 5) *
                (self.temperature**5 -
                 self._params.temperature_reference**5)
                + (self._params.CpIG["Vap", j, "D"] / 4) *
                  (self.temperature**4 -
                   self._params.temperature_reference**4)
                + (self._params.CpIG["Vap", j, "C"] / 3) *
                  (self.temperature**3 -
                   self._params.temperature_reference**3)
                + (self._params.CpIG["Vap", j, "B"] / 2) *
                  (self.temperature**2 -
                   self._params.temperature_reference**2)
                + self._params.CpIG["Vap", j, "A"] *
                  (self.temperature -
                   self._params.temperature_reference))

    def _entr_mol_phase(self):
        self.entr_mol_phase = Var(
            self._params.phase_list,
            doc="Phase molar specific enthropies [J/mol.K]")

        def rule_entr_mol_phase(self, p):
            return self.entr_mol_phase[p] == sum(
                self.entr_mol_phase_comp[p, i] *
                self.mole_frac_phase_comp[p, i]
                for i in self._params.component_list)
        self.eq_entr_mol_phase = Constraint(self._params.phase_list,
                                            rule=rule_entr_mol_phase)

    def _entr_mol_phase_comp(self):
        self.entr_mol_phase_comp = Var(
            self._params.phase_list,
            self._params.component_list,
            doc="Phase-component molar specific entropies [J/mol.K]")

        def rule_entr_mol_phase_comp(self, p, j):
            if p == "Vap":
                return self._entr_mol_comp_vap(j)
            else:
                return self._entr_mol_comp_liq(j)
        self.eq_entr_mol_phase_comp = Constraint(
            self._params.phase_list,
            self._params.component_list,
            rule=rule_entr_mol_phase_comp)

    def _entr_mol_comp_liq(self, j):
        # Liquid phase comp entropy (J/mol.K)
        # 1E3 conversion factor to convert from J/kmol.K to J/mol.K
        return self.entr_mol_phase_comp['Liq', j] * 1E3 == \
            1E3*self._params.ds_form["Liq", j] + (
            ((self._params.CpIG['Liq', j, 'E'] / 4) *
                (self.temperature**4 - self._params.temperature_reference**4)
                + (self._params.CpIG['Liq', j, 'D'] / 3) *
                  (self.temperature**3 - self._params.temperature_reference**3)
                + (self._params.CpIG['Liq', j, 'C'] / 2) *
                  (self.temperature**2 - self._params.temperature_reference**2)
                + self._params.CpIG['Liq', j, 'B'] *
                  (self.temperature - self._params.temperature_reference)
                + self._params.CpIG['Liq', j, 'A'] *
             log(self.temperature / self._params.temperature_reference)))

    def _entr_mol_comp_vap(self, j):
        # component molar entropy of vapor phase
        return self.entr_mol_phase_comp["Vap", j] == (
            self._params.ds_form["Vap", j] +
            ((self._params.CpIG['Vap', j, 'E'] / 4) *
             (self.temperature**4 - self._params.temperature_reference**4)
             + (self._params.CpIG['Vap', j, 'D'] / 3) *
             (self.temperature**3 - self._params.temperature_reference**3)
             + (self._params.CpIG['Vap', j, 'C'] / 2) *
               (self.temperature**2 - self._params.temperature_reference**2)
                + self._params.CpIG['Vap', j, 'B'] *
               (self.temperature - self._params.temperature_reference)
                + self._params.CpIG['Vap', j, 'A'] *
                log(self.temperature / self._params.temperature_reference)) -
            const.gas_constant * log(self.mole_frac_phase_comp['Vap', j] *
                                     self.pressure /
                                     self._params.pressure_reference))

    def _gibbs_mol_phase_comp(self):
        self.gibbs_mol_phase_comp = Var(
            self._params.phase_list,
            self._params.component_list,
            doc="Phase-component molar specific Gibbs energies [J/mol]")

        def rule_gibbs_mol_phase_comp(self, p, j):
            return self.gibbs_mol_phase_comp[p, j] == \
                    self.enth_mol_phase_comp[p, j] - \
                    self.temperature*self.entr_mol_phase_comp[p, j]
        self.eq_gibbs_mol_phase_comp = Constraint(
            self._params.phase_list,
            self._params.component_list,
            rule=rule_gibbs_mol_phase_comp)

    def get_material_flow_terms(self, p, j):
        """Create material flow terms for control volume."""
        if (p == "Vap") and (j in self._params.component_list):
            if self._params.config.state_vars == "FTPz":
                return self.flow_mol_phase["Vap"] * \
                    self.mole_frac_phase_comp["Vap", j]
            else:
                return self.flow_mol_phase_comp["Vap", j]
        elif (p == "Liq") and (j in self._params.component_list):
            if self._params.config.state_vars == "FTPz":
                return self.flow_mol_phase["Liq"] * \
                    self.mole_frac_phase_comp["Liq", j]
            else:
                return self.flow_mol_phase_comp["Liq", j]
        else:
            return 0

    def get_enthalpy_flow_terms(self, p):
        """Create enthalpy flow terms."""
        if p == "Vap":
            if self._params.config.state_vars == "FTPz":
                return self.flow_mol_phase["Vap"] * self.enth_mol_phase["Vap"]
            else:
                return sum(self.flow_mol_phase_comp["Vap", j]
                           for j in self._params.component_list) * \
                    self.enth_mol_phase["Vap"]
        elif p == "Liq":
            if self._params.config.state_vars == "FTPz":
                return self.flow_mol_phase["Liq"] * self.enth_mol_phase["Liq"]
            else:
                return sum(self.flow_mol_phase_comp["Liq", j]
                           for j in self._params.component_list) * \
                    self.enth_mol_phase["Liq"]

    def get_material_density_terms(self, p, j):
        """Create material density terms."""
        if p == "Liq":
            if j in self._params.component_list:
                return self.density_mol[p]*self.mole_frac_phase_comp["Liq", j]
            else:
                return 0
        elif p == "Vap":
            if j in self._params.component_list:
                return self.density_mol[p]*self.mole_frac_phase_comp["Vap", j]
            else:
                return 0

    def get_energy_density_terms(self, p):
        """Create enthalpy density terms."""
        if p == "Liq":
            return self.density_mol[p] * self.energy_internal_mol_phase["Liq"]
        elif p == "Vap":
            return self.density_mol[p] * self.energy_internal_mol_phase["Vap"]

    def get_material_flow_basis(self):
        """Declare material flow basis."""
        return MaterialFlowBasis.molar

    def define_state_vars(self):
        """Define state vars."""

        if self._params.config.state_vars == "FTPz":
            return {"flow_mol": self.flow_mol,
                    "mole_frac_comp": self.mole_frac_comp,
                    "temperature": self.temperature,
                    "pressure": self.pressure}
        else:
            return {"flow_mol_comp": self.flow_mol_comp,
                    "temperature": self.temperature,
                    "pressure": self.pressure}

    def model_check(blk):
        """Model checks for property block."""
        # Check temperature bounds
        if value(blk.temperature) < blk.temperature.lb:
            _log.error("{} Temperature set below lower bound."
                       .format(blk.name))
        if value(blk.temperature) > blk.temperature.ub:
            _log.error("{} Temperature set above upper bound."
                       .format(blk.name))

        # Check pressure bounds
        if value(blk.pressure) < blk.pressure.lb:
            _log.error("{} Pressure set below lower bound.".format(blk.name))
        if value(blk.pressure) > blk.pressure.ub:
            _log.error("{} Pressure set above upper bound.".format(blk.name))

# -----------------------------------------------------------------------------
# Bubble and Dew Points
    def _temperature_bubble(self):
        self.temperature_bubble = Var(initialize=298.15,
                                      doc="Bubble point temperature (K)")

        def rule_psat_bubble(m, j):
            return self._params.pressure_critical[j] * \
                exp((self._params.pressure_sat_coeff[j, "A"] *
                    (1 - self.temperature_bubble /
                    self._params.temperature_critical[j]) +
                    self._params.pressure_sat_coeff[j, "B"] *
                    (1 - self.temperature_bubble /
                    self._params.temperature_critical[j])**1.5 +
                    self._params.pressure_sat_coeff[j, "C"] *
                    (1 - self.temperature_bubble /
                    self._params.temperature_critical[j])**3 +
                    self._params.pressure_sat_coeff[j, "D"] *
                    (1 - self.temperature_bubble /
                    self._params.temperature_critical[j])**6) /
                    (1 - (1 - self.temperature_bubble /
                          self._params.temperature_critical[j])))

        try:
            # Try to build expression
            self._p_sat_bubbleT = Expression(self._params.component_list,
                                             rule=rule_psat_bubble)

            def rule_temp_bubble(self):
                if self.config.parameters.config.activity_coeff_model == \
                        "Ideal":

                    return sum(self.mole_frac_comp[i] *
                               self._p_sat_bubbleT[i]
                               for i in self._params.component_list) - \
                        self.pressure == 0
                elif self.config.parameters.config.\
                        activity_coeff_model == "NRTL":
                    # NRTL model variables
                    def rule_Gij_coeff_bubble(self, i, j):
                        if i != j:
                            return exp(-self._params.alpha[i, j] * self._params.tau[i, j])
                        else:
                            return 1

                    self.Gij_coeff_bubble = Expression(
                        self._params.component_list,
                        self._params.component_list,
                        rule=rule_Gij_coeff_bubble)

                    def rule_A_bubble(self, i):
                        value_1 = sum(self.mole_frac_comp[j] *
                                      self._params.tau[j, i] *
                                      self.Gij_coeff_bubble[j, i]
                                      for j in self._params.component_list)
                        value_2 = sum(self.mole_frac_comp[k] *
                                      self.Gij_coeff_bubble[k, i]
                                      for k in self._params.component_list)
                        return value_1 / value_2
                    self.A_bubble = Expression(self._params.component_list,
                                               rule=rule_A_bubble)

                    def rule_B_bubble(self, i):
                        value = sum(
                                (self.mole_frac_comp[j] *
                                 self.Gij_coeff_bubble[i, j] /
                                 sum(self.mole_frac_comp[k] *
                                     self.Gij_coeff_bubble[k, j]
                                     for k in self._params.component_list)) *
                                (self._params.tau[i, j] - sum(
                                    self.mole_frac_comp[m] *
                                    self._params.tau[m, j] *
                                    self.Gij_coeff_bubble[m, j]
                                    for m in self._params.component_list) /
                                 sum(self.mole_frac_comp[k] *
                                     self.Gij_coeff_bubble[k, j]
                                     for k in self._params.component_list))
                                for j in self._params.component_list)
                        return value
                    self.B_bubble = Expression(self._params.component_list,
                                               rule=rule_B_bubble)

                    def rule_activity_coeff_bubble(self, i):
                        return exp(self.A_bubble[i] + self.B_bubble[i])
                    self.activity_coeff_comp_bubble = \
                        Expression(self._params.component_list,
                                   rule=rule_activity_coeff_bubble)

                    return sum(self.mole_frac_comp[i] *
                               self.activity_coeff_comp_bubble[i] *
                               self._p_sat_bubbleT[i]
                               for i in self._params.component_list) - \
                        self.pressure == 0
                else:
                    def rule_Gij_coeff_bubble(self, i, j):
                        if i != j:
                            return (self._params.vol_mol_comp[i] /
                                    self._params.vol_mol_comp[j]) * \
                                exp(-self._params.tau[i, j])
                        else:
                            return 1

                    self.Gij_coeff_bubble = \
                        Expression(self._params.component_list,
                                   self._params.component_list,
                                   rule=rule_Gij_coeff_bubble)

                    def rule_A_bubble(self, i):
                        value_1 = log(sum(
                                self.mole_frac_comp[j] *
                                self.Gij_coeff_bubble[j, i]
                                for j in self._params.component_list))
                        return value_1
                    self.A_bubble = Expression(self._params.component_list,
                                               rule=rule_A_bubble)

                    def rule_B_bubble(self, i):
                        value = sum((self.mole_frac_comp[j] *
                                     self.Gij_coeff_bubble[i, j] /
                                     sum(self.mole_frac_comp[k] *
                                         self.Gij_coeff_bubble[k, j]
                                         for k in self._params.component_list))
                                    for j in self._params.component_list)
                        return value
                    self.B_bubble = Expression(self._params.component_list,
                                               rule=rule_B_bubble)

                    def rule_activity_coeff_bubble(self, i):
                        return exp(1 - self.A_bubble[i] - self.B_bubble[i])
                    self.activity_coeff_comp_bubble = \
                        Expression(self._params.component_list,
                                   rule=rule_activity_coeff_bubble)

                    return sum(self.mole_frac_comp[i] *
                               self.activity_coeff_comp_bubble[i] *
                               self._p_sat_bubbleT[i]
                               for i in self._params.component_list) - \
                        self.pressure == 0
            self.eq_temperature_bubble = Constraint(rule=rule_temp_bubble)

        except AttributeError:
            # If expression fails, clean up so that DAE can try again later
            # Deleting only var/expression as expression construction will fail
            # first; if it passes then constraint construction will not fail.
            self.del_component(self.temperature_bubble)
            self.del_component(self._p_sat_bubbleT)

    def _temperature_dew(self):

        self.temperature_dew = Var(initialize=298.15,
                                   doc="Dew point temperature (K)")

        def rule_psat_dew(m, j):
            return self._params.pressure_critical[j] * \
                exp((self._params.pressure_sat_coeff[j, "A"] *
                    (1 - self.temperature_dew /
                    self._params.temperature_critical[j]) +
                    self._params.pressure_sat_coeff[j, "B"] *
                    (1 - self.temperature_dew /
                    self._params.temperature_critical[j])**1.5 +
                    self._params.pressure_sat_coeff[j, "C"] *
                    (1 - self.temperature_dew /
                    self._params.temperature_critical[j])**3 +
                    self._params.pressure_sat_coeff[j, "D"] *
                    (1 - self.temperature_dew /
                    self._params.temperature_critical[j])**6) /
                    (1 - (1 - self.temperature_dew /
                          self._params.temperature_critical[j])))

        try:
            # Try to build expression
            self._p_sat_dewT = Expression(self._params.component_list,
                                          rule=rule_psat_dew)

            def rule_temp_dew(self):
                if self.config.parameters.config.activity_coeff_model == \
                        "Ideal":
                    return self.pressure * \
                        sum(self.mole_frac_comp[i] /
                            self._p_sat_dewT[i]
                            for i in self._params.component_list) - 1 == 0
                elif self.config.parameters.config.\
                        activity_coeff_model == "NRTL":
                    # NRTL model variables
                    def rule_Gij_coeff_dew(self, i, j):
                        if i != j:
                            return exp(-self._params.alpha[i, j] * self._params.tau[i, j])
                        else:
                            return 1

                    self.Gij_coeff_dew = Expression(
                        self._params.component_list,
                        self._params.component_list,
                        rule=rule_Gij_coeff_dew)

                    def rule_A_dew(self, i):
                        value_1 = sum(self.mole_frac_comp[j] *
                                      self._params.tau[j, i] * self.Gij_coeff_dew[j, i]
                                      for j in self._params.component_list)
                        value_2 = sum(self.mole_frac_comp[k] *
                                      self.Gij_coeff_dew[k, i]
                                      for k in self._params.component_list)
                        return value_1 / value_2
                    self.A_dew = Expression(self._params.component_list,
                                            rule=rule_A_dew)

                    def rule_B_dew(self, i):
                        value = sum(
                                (self.mole_frac_comp[j] *
                                 self.Gij_coeff_dew[i, j] /
                                 sum(self.mole_frac_comp[k] *
                                     self.Gij_coeff_dew[k, j]
                                     for k in self._params.component_list)) *
                                (self._params.tau[i, j] - sum(
                                    self.mole_frac_comp[m] *
                                    self._params.tau[m, j] *
                                    self.Gij_coeff_dew[m, j]
                                    for m in self._params.component_list) /
                                 sum(self.mole_frac_comp[k] *
                                     self.Gij_coeff_dew[k, j]
                                     for k in self._params.component_list))
                                for j in self._params.component_list)
                        return value
                    self.B_dew = Expression(self._params.component_list,
                                            rule=rule_B_dew)

                    def rule_activity_coeff_dew(self, i):
                        return exp(self.A_dew[i] + self.B_dew[i])
                    self.activity_coeff_comp_dew = \
                        Expression(self._params.component_list,
                                   rule=rule_activity_coeff_dew)

                    return sum(self.mole_frac_comp[i] *
                               self.pressure /
                               (self.activity_coeff_comp[i] *
                                self._p_sat_dewT[i])
                               for i in self._params.component_list) - 1 == 0
                else:
                    def rule_Gij_coeff_dew(self, i, j):
                        if i != j:
                            return (self._params.vol_mol_comp[i] /
                                    self._params.vol_mol_comp[j]) * \
                                exp(-self._params.tau[i, j])
                        else:
                            return 1

                    self.Gij_coeff_dew = \
                        Expression(self._params.component_list,
                                   self._params.component_list,
                                   rule=rule_Gij_coeff_dew)

                    def rule_A_dew(self, i):
                        value_1 = log(sum(
                                self.mole_frac_comp[j] *
                                self.Gij_coeff_dew[j, i]
                                for j in self._params.component_list))
                        return value_1
                    self.A_dew = Expression(self._params.component_list,
                                            rule=rule_A_dew)

                    def rule_B_dew(self, i):
                        value = sum((self.mole_frac_comp[j] *
                                     self.Gij_coeff_dew[i, j] /
                                     sum(self.mole_frac_comp[k] *
                                         self.Gij_coeff_dew[k, j]
                                         for k in self._params.component_list))
                                    for j in self._params.component_list)
                        return value
                    self.B_dew = Expression(self._params.component_list,
                                            rule=rule_B_dew)

                    def rule_activity_coeff_dew(self, i):
                        return exp(1 - self.A_dew[i] - self.B_dew[i])
                    self.activity_coeff_comp_dew = \
                        Expression(self._params.component_list,
                                   rule=rule_activity_coeff_dew)

                    return sum(self.mole_frac_comp[i] *
                               self.pressure /
                               (self.activity_coeff_comp[i] *
                                self._p_sat_dewT[i])
                               for i in self._params.component_list) - 1 == 0
            self.eq_temperature_dew = Constraint(rule=rule_temp_dew)
        except AttributeError:
            # If expression fails, clean up so that DAE can try again later
            # Deleting only var/expression as expression construction will fail
            # first; if it passes then constraint construction will not fail.
            self.del_component(self.temperature_dew)
            self.del_component(self._p_sat_dewT)

    def default_material_balance_type(self):
        return MaterialBalanceType.componentTotal

    def default_energy_balance_type(self):
        return EnergyBalanceType.enthalpyTotal<|MERGE_RESOLUTION|>--- conflicted
+++ resolved
@@ -127,7 +127,6 @@
 
         self.state_block_class = ActivityCoeffStateBlock
 
-<<<<<<< HEAD
         # Create Phase objects
         if self.config.valid_phase == ('Liq', 'Vap') or \
                 self.config.valid_phase == ('Vap', 'Liq') or \
@@ -138,12 +137,10 @@
                 self.config.valid_phase == ('Vap', 'Liq') or \
                 self.config.valid_phase == 'Vap':
             self.Vap = VaporPhase()
-=======
-        # List of valid phases in property package
+
+        # Add activity coefficient parameters as necessary
         if self.config.valid_phase == ("Liq", "Vap") or \
                 self.config.valid_phase == ("Vap", "Liq"):
-            self.phase_list = Set(initialize=["Liq", "Vap"],
-                                  ordered=True)
             if self.config.activity_coeff_model == "NRTL":
                 # NRTL Model specific variables (values to be fixed by user
                 # or need to be estimated based on VLE data)
@@ -170,13 +167,6 @@
                                initialize=1.0,
                                doc="Binary interaction parameter for "
                                "Wilson model")
-
-        elif self.config.valid_phase == "Liq":
-            self.phase_list = Set(initialize=["Liq"])
-        else:
-            self.phase_list = Set(initialize=["Vap"])
->>>>>>> 007825e0
-
 
     @classmethod
     def define_metadata(cls, obj):
