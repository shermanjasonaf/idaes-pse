--- conflicted
+++ resolved
@@ -239,11 +239,6 @@
     assert m.fs.cv.config.finite_elements is None
     assert m.fs.cv.config.collocation_points is None
 
-<<<<<<< HEAD
-    assert hasattr(m.fs.cv, "time_ref")
-=======
-    assert hasattr(m.fs.cv, "phase_list_ref")
->>>>>>> a642cb19
 
 def test_validate_config_args_transformation_method_none():
     m = ConcreteModel()
@@ -1411,13 +1406,8 @@
     m.fs.cv.add_state_blocks(has_phase_equilibrium=False)
     m.fs.cv.add_reaction_blocks(has_equilibrium=False)
 
-<<<<<<< HEAD
-    m.fs.cv.test_var = Var(m.fs.cv.time_ref,
+    m.fs.cv.test_var = Var(m.fs.cv.flowsheet().config.time,
                            m.fs.pp.phase_list,
-=======
-    m.fs.cv.test_var = Var(m.fs.cv.flowsheet().config.time,
-                           m.fs.cv.phase_list_ref,
->>>>>>> a642cb19
                            m.fs.pp.component_list)
 
     def custom_method(t, x, p, j):
@@ -1447,13 +1437,8 @@
     m.fs.cv.add_state_blocks(has_phase_equilibrium=False)
     m.fs.cv.add_reaction_blocks(has_equilibrium=False)
 
-<<<<<<< HEAD
-    m.fs.cv.test_var = Var(m.fs.cv.time_ref,
+    m.fs.cv.test_var = Var(m.fs.cv.flowsheet().config.time,
                            m.fs.pp.phase_list,
-=======
-    m.fs.cv.test_var = Var(m.fs.cv.flowsheet().config.time,
-                           m.fs.cv.phase_list_ref,
->>>>>>> a642cb19
                            m.fs.pp.component_list)
 
     def custom_method(t, x, p, j):
@@ -1481,13 +1466,8 @@
     m.fs.cv.add_state_blocks(has_phase_equilibrium=False)
     m.fs.cv.add_reaction_blocks(has_equilibrium=False)
 
-<<<<<<< HEAD
-    m.fs.cv.test_var = Var(m.fs.cv.time_ref,
+    m.fs.cv.test_var = Var(m.fs.cv.flowsheet().config.time,
                            m.fs.pp.phase_list,
-=======
-    m.fs.cv.test_var = Var(m.fs.cv.flowsheet().config.time,
-                           m.fs.cv.phase_list_ref,
->>>>>>> a642cb19
                            m.fs.pp.component_list)
 
     def custom_method(t, x, p, j):
@@ -1522,13 +1502,8 @@
     m.fs.cv.add_state_blocks(has_phase_equilibrium=False)
     m.fs.cv.add_reaction_blocks(has_equilibrium=False)
 
-<<<<<<< HEAD
-    m.fs.cv.test_var = Var(m.fs.cv.time_ref,
+    m.fs.cv.test_var = Var(m.fs.cv.flowsheet().config.time,
                            m.fs.pp.phase_list,
-=======
-    m.fs.cv.test_var = Var(m.fs.cv.flowsheet().config.time,
-                           m.fs.cv.phase_list_ref,
->>>>>>> a642cb19
                            m.fs.pp.component_list)
 
     def custom_method(t, x, p, j):
@@ -1556,13 +1531,8 @@
     m.fs.cv.add_state_blocks(has_phase_equilibrium=False)
     m.fs.cv.add_reaction_blocks(has_equilibrium=False)
 
-<<<<<<< HEAD
-    m.fs.cv.test_var = Var(m.fs.cv.time_ref,
+    m.fs.cv.test_var = Var(m.fs.cv.flowsheet().config.time,
                            m.fs.pp.phase_list,
-=======
-    m.fs.cv.test_var = Var(m.fs.cv.flowsheet().config.time,
-                           m.fs.cv.phase_list_ref,
->>>>>>> a642cb19
                            m.fs.pp.component_list)
 
     def custom_method(t, x, p, j):
@@ -1592,13 +1562,8 @@
     m.fs.cv.add_state_blocks(has_phase_equilibrium=False)
     m.fs.cv.add_reaction_blocks(has_equilibrium=False)
 
-<<<<<<< HEAD
-    m.fs.cv.test_var = Var(m.fs.cv.time_ref,
+    m.fs.cv.test_var = Var(m.fs.cv.flowsheet().config.time,
                            m.fs.pp.phase_list,
-=======
-    m.fs.cv.test_var = Var(m.fs.cv.flowsheet().config.time,
-                           m.fs.cv.phase_list_ref,
->>>>>>> a642cb19
                            m.fs.pp.component_list)
 
     def custom_method(t, x, p, j):
@@ -1626,13 +1591,8 @@
     m.fs.cv.add_state_blocks(has_phase_equilibrium=False)
     m.fs.cv.add_reaction_blocks(has_equilibrium=False)
 
-<<<<<<< HEAD
-    m.fs.cv.test_var = Var(m.fs.cv.time_ref,
+    m.fs.cv.test_var = Var(m.fs.cv.flowsheet().config.time,
                            m.fs.pp.phase_list,
-=======
-    m.fs.cv.test_var = Var(m.fs.cv.flowsheet().config.time,
-                           m.fs.cv.phase_list_ref,
->>>>>>> a642cb19
                            m.fs.pp.component_list)
 
     def custom_method(t, x, p, j):
@@ -1667,13 +1627,8 @@
     m.fs.cv.add_state_blocks(has_phase_equilibrium=False)
     m.fs.cv.add_reaction_blocks(has_equilibrium=False)
 
-<<<<<<< HEAD
-    m.fs.cv.test_var = Var(m.fs.cv.time_ref,
+    m.fs.cv.test_var = Var(m.fs.cv.flowsheet().config.time,
                            m.fs.pp.phase_list,
-=======
-    m.fs.cv.test_var = Var(m.fs.cv.flowsheet().config.time,
-                           m.fs.cv.phase_list_ref,
->>>>>>> a642cb19
                            m.fs.pp.component_list)
 
     def custom_method(t, x, p, j):
@@ -2015,12 +1970,8 @@
     m.fs.cv.add_state_blocks(has_phase_equilibrium=False)
     m.fs.cv.add_reaction_blocks(has_equilibrium=False)
 
-<<<<<<< HEAD
-    m.fs.cv.test_var = Var(m.fs.cv.time_ref, m.fs.pp.component_list)
-=======
     m.fs.cv.test_var = Var(m.fs.cv.flowsheet().config.time,
                            m.fs.pp.component_list)
->>>>>>> a642cb19
 
     def custom_method(t, x, j):
         return m.fs.cv.test_var[t, j]
@@ -2049,12 +2000,8 @@
     m.fs.cv.add_state_blocks(has_phase_equilibrium=False)
     m.fs.cv.add_reaction_blocks(has_equilibrium=False)
 
-<<<<<<< HEAD
-    m.fs.cv.test_var = Var(m.fs.cv.time_ref, m.fs.pp.component_list)
-=======
     m.fs.cv.test_var = Var(m.fs.cv.flowsheet().config.time,
                            m.fs.pp.component_list)
->>>>>>> a642cb19
 
     def custom_method(t, x, j):
         return m.fs.cv.test_var[t, j]
@@ -2081,12 +2028,8 @@
     m.fs.cv.add_state_blocks(has_phase_equilibrium=False)
     m.fs.cv.add_reaction_blocks(has_equilibrium=False)
 
-<<<<<<< HEAD
-    m.fs.cv.test_var = Var(m.fs.cv.time_ref, m.fs.pp.component_list)
-=======
     m.fs.cv.test_var = Var(m.fs.cv.flowsheet().config.time,
                            m.fs.pp.component_list)
->>>>>>> a642cb19
 
     def custom_method(t, x, j):
         return m.fs.cv.test_var[t, j]
@@ -2120,12 +2063,8 @@
     m.fs.cv.add_state_blocks(has_phase_equilibrium=False)
     m.fs.cv.add_reaction_blocks(has_equilibrium=False)
 
-<<<<<<< HEAD
-    m.fs.cv.test_var = Var(m.fs.cv.time_ref, m.fs.pp.component_list)
-=======
     m.fs.cv.test_var = Var(m.fs.cv.flowsheet().config.time,
                            m.fs.pp.component_list)
->>>>>>> a642cb19
 
     def custom_method(t, x, j):
         return m.fs.cv.test_var[t, j]
@@ -2152,12 +2091,8 @@
     m.fs.cv.add_state_blocks(has_phase_equilibrium=False)
     m.fs.cv.add_reaction_blocks(has_equilibrium=False)
 
-<<<<<<< HEAD
-    m.fs.cv.test_var = Var(m.fs.cv.time_ref, m.fs.pp.component_list)
-=======
     m.fs.cv.test_var = Var(m.fs.cv.flowsheet().config.time,
                            m.fs.pp.component_list)
->>>>>>> a642cb19
 
     def custom_method(t, x, j):
         return m.fs.cv.test_var[t, j]
@@ -2186,12 +2121,8 @@
     m.fs.cv.add_state_blocks(has_phase_equilibrium=False)
     m.fs.cv.add_reaction_blocks(has_equilibrium=False)
 
-<<<<<<< HEAD
-    m.fs.cv.test_var = Var(m.fs.cv.time_ref, m.fs.pp.component_list)
-=======
     m.fs.cv.test_var = Var(m.fs.cv.flowsheet().config.time,
                            m.fs.pp.component_list)
->>>>>>> a642cb19
 
     def custom_method(t, x, j):
         return m.fs.cv.test_var[t, j]
@@ -2218,12 +2149,8 @@
     m.fs.cv.add_state_blocks(has_phase_equilibrium=False)
     m.fs.cv.add_reaction_blocks(has_equilibrium=False)
 
-<<<<<<< HEAD
-    m.fs.cv.test_var = Var(m.fs.cv.time_ref, m.fs.pp.component_list)
-=======
     m.fs.cv.test_var = Var(m.fs.cv.flowsheet().config.time,
                            m.fs.pp.component_list)
->>>>>>> a642cb19
 
     def custom_method(t, x, j):
         return m.fs.cv.test_var[t, j]
@@ -2257,12 +2184,8 @@
     m.fs.cv.add_state_blocks(has_phase_equilibrium=False)
     m.fs.cv.add_reaction_blocks(has_equilibrium=False)
 
-<<<<<<< HEAD
-    m.fs.cv.test_var = Var(m.fs.cv.time_ref, m.fs.pp.component_list)
-=======
     m.fs.cv.test_var = Var(m.fs.cv.flowsheet().config.time,
                            m.fs.pp.component_list)
->>>>>>> a642cb19
 
     def custom_method(t, x, j):
         return m.fs.cv.test_var[t, j]
