--- conflicted
+++ resolved
@@ -28,12 +28,7 @@
 from idaes.core.util.config import (is_physical_parameter_block,
                                     is_reaction_parameter_block)
 from idaes.core.util.exceptions import (ConfigurationError,
-                                        DynamicError,
-<<<<<<< HEAD
-                                        BurntToast)
-=======
-                                        PropertyPackageError)
->>>>>>> 355041a1
+                                        DynamicError)
 
 __author__ = "Andrew Lee"
 
@@ -301,17 +296,11 @@
         doc="""If set to True, this argument will trigger the auto_construct
 method which will attempt to construct a set of material, energy and momentum
 balance equations based on the parent unit's config block. The parent unit must
-<<<<<<< HEAD
 have a config block which derives from CONFIG_Base,
 **default** - False.
 **Valid values:** {
 **True** - use automatic construction,
 **False** - do not use automatic construciton.}"""))
-=======
-have a config block which derives from CONFIG_Template, **default** - False.
-**Valid values:** {**True** - use automatic construction,
-**False** - do not use automatic construction.}"""))
->>>>>>> 355041a1
 
     def build(self):
         """
